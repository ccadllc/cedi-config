
lazy val commonSettings = Seq(
  githubProject := "cedi-config",
  crossScalaVersions := Seq("2.13.1", "2.12.10", "2.11.12"),
  scalacOptions --= Seq("-Ywarn-unused-import", "-Xfuture"),
  scalacOptions ++= Seq("-language:higherKinds") ++ (CrossVersion.partialVersion(scalaBinaryVersion.value) match {
     case Some((2, v)) if v <= 12 => Seq("-Xfuture", "-Ywarn-unused-import", "-Ypartial-unification", "-Yno-adapted-args")
     case _ => Seq.empty
  }),
  scalacOptions in (Compile, console) ~= (_ filterNot Set("-Xfatal-warnings", "-Ywarn-unused-import").contains),
  contributors ++= Seq(
    Contributor("mpilquist", "Michael Pilquist")
  )
)

lazy val root = project.in(file(".")).aggregate(core).settings(commonSettings).settings(noPublish)

lazy val core = project.in(file("core")).enablePlugins(SbtOsgi).
  settings(commonSettings).
  settings(
    name := "config",
    libraryDependencies ++= Seq(
      "com.typesafe" % "config" % "1.4.0",
      "com.chuusai" %% "shapeless" % "2.3.3",
<<<<<<< HEAD
      "org.scalatest" %% "scalatest" % "3.1.1" % "test"
=======
      "org.scalatest" %% "scalatest" % "3.1.0-RC3" % "test"
>>>>>>> 21c0756b
    ),
    buildOsgiBundle("com.ccadllc.cedi.config")
  )

lazy val readme = project.in(file("readme")).settings(commonSettings).settings(noPublish).enablePlugins(TutPlugin).settings(
<<<<<<< HEAD
  scalacOptions := Nil,
=======
>>>>>>> 21c0756b
  tutTargetDirectory := baseDirectory.value / ".."
).dependsOn(core)<|MERGE_RESOLUTION|>--- conflicted
+++ resolved
@@ -22,19 +22,12 @@
     libraryDependencies ++= Seq(
       "com.typesafe" % "config" % "1.4.0",
       "com.chuusai" %% "shapeless" % "2.3.3",
-<<<<<<< HEAD
       "org.scalatest" %% "scalatest" % "3.1.1" % "test"
-=======
-      "org.scalatest" %% "scalatest" % "3.1.0-RC3" % "test"
->>>>>>> 21c0756b
     ),
     buildOsgiBundle("com.ccadllc.cedi.config")
   )
 
 lazy val readme = project.in(file("readme")).settings(commonSettings).settings(noPublish).enablePlugins(TutPlugin).settings(
-<<<<<<< HEAD
   scalacOptions := Nil,
-=======
->>>>>>> 21c0756b
   tutTargetDirectory := baseDirectory.value / ".."
 ).dependsOn(core)